--- conflicted
+++ resolved
@@ -23,7 +23,6 @@
 KEY_TARGET = "yield"
 # Key used for dates matching observations
 KEY_DATES = "dates"
-<<<<<<< HEAD
 
 # Soil indicators
 # for sample data
@@ -38,8 +37,6 @@
 # Keep them separate because they have different temporal resolution
 RS_FAPAR = "fapar"
 RS_NDVI = "ndvi"
-=======
->>>>>>> 87519dd6
 
 # Logging
 PATH_LOGS_DIR = os.path.join(CONFIG_DIR, "output", "logs")
