#%%
import pandas as pd
import numpy as np
from datetime import datetime
from datetime import timedelta
from datetime import date

#%%
def doy_to_date(doy, year):
    # Based on
    # https://www.geeksforgeeks.org/python-convert-day-number-to-date-in-particular-year/

    # Pad on the left with 0's.
    # See https://docs.python.org/3/library/stdtypes.html. Look for str.rjust().
    if (isinstance(doy, int)):
        doy = str(doy)
    if (isinstance(year, int)):
        year = str(year)

    doy.rjust(3 + len(doy), '0')
    date_str = datetime.strptime(year + "-" + doy, "%Y-%j").strftime("%Y%m%d")

    return date_str

#%%
def date_to_dekad(date_str):
    month = int(date_str[4:6])
    day_of_month = int(date_str[6:])
    dekad = (month - 1) * 3
    if (day_of_month <= 10):
        dekad += 1
    elif (day_of_month <= 20):
        dekad += 2
    else:
        dekad += 3 

    return dekad

#%%
def dekad_to_date(dekad, year):
    if (dekad % 3) == 1:
        month = int(dekad/3) + 1
        day_of_month = "01"
    elif (dekad % 3) == 2:
        month = int(dekad/3) + 1
        day_of_month = "11"
    else:
        month = int(dekad/3)
        day_of_month = "21"

    if (month < 10):
        return str(year) + "0" + str(month) + day_of_month
    else:
        return str(year) + str(month) + day_of_month
    
#%%
def update_harvest_year(harvest_date, year, new_year):
    if (year != new_year):
        return harvest_date.replace(str(year), str(new_year))

    return harvest_date

#%%
def update_date(harvest_date, diff_with_harvest):
    # NOTE add the difference between YYYY1231 and harvest_date
    # Then add diff_with_harvest
    end_of_year = date(harvest_date.year, 12, 31)
    end_of_year_delta = (end_of_year - harvest_date).days
    days_delta = end_of_year_delta + diff_with_harvest
    return (harvest_date + timedelta(days=days_delta))

#%%
def merge_with_crop_calendar(df, crop_cal_df):
    df = df.merge(crop_cal_df, on=["loc_id"])
    df["planting_date"] = df.apply(lambda r: doy_to_date(r["planting_doy"], r["year"]),
<<<<<<< HEAD
                                   axis=1)
    df["harvest_date"] = df.apply(lambda r: doy_to_date(r["maturity_doy"], r["year"]),
                                  axis=1)
    df["date"] = df.apply(lambda r: dekad_to_date(r["dekad"], r["year"]),
                          axis=1)

    return df

def rotate_data_by_crop_calendar(df, crop_cal_df):
    crop_cal_cols = ["loc_id", "planting_doy", "maturity_doy"]
    crop_cal_df = crop_cal_df.astype({"planting_doy" : int, "maturity_doy" : int})
    df = merge_with_crop_calendar(df, crop_cal_df[crop_cal_cols])

    df["new_year"] = np.where(df["date"] > df["harvest_date"],
=======
                                        axis=1)
    df["harvest_date"] = df.apply(lambda r: doy_to_date(r["maturity_doy"], r["year"]),
                                        axis=1)
    df["obs_date"] = df.apply(lambda r: dekad_to_date(r["dekad"], r["year"]),
                                axis=1)

    return df

#%%
def rotate_data_by_crop_calendar(df, spinup=90):
    # The next new year starts right after this year's harvest.
    df["new_year"] = np.where(df["obs_date"] > df["harvest_date"],
>>>>>>> e042c138
                              df["year"] + 1,
                              df["year"])
    df = df.astype({"harvest_date" : str})
    df["harvest_date"] = df.apply(lambda r: update_harvest_year(r["harvest_date"],
                                                                r["year"],
                                                                r["new_year"]),
                                  axis=1)
    df["obs_date"] = pd.to_datetime(df["obs_date"], format="%Y%m%d")
    df["harvest_date"] = pd.to_datetime(df["harvest_date"], format="%Y%m%d")
    df["planting_date"] = pd.to_datetime(df["planting_date"], format="%Y%m%d")
    df["harvest_diff"] = (df["obs_date"] - df["harvest_date"]).dt.days
    # NOTE pd.to_datetime() creates a Timestamp object
    df = df.rename(columns={"date" : "original_date"})
    df["date"] = df.apply(lambda r: update_date(r["harvest_date"].date(),
                                                r["harvest_diff"]),
                              axis=1)
    df = df[(df['obs_date'] >= df['planting_date']- pd.Timedelta(days=spinup)) & (df['obs_date'] <= df['harvest_date'])]
    return df

<<<<<<< HEAD
rs_df = pd.read_csv("data/data_US/county_data/REMOTE_SENSING_COUNTY_US.csv", header=0)
crop_cal_df = pd.read_csv("data/data_US/CROP_CALENDAR_COUNTY_US.csv", header=0)
rs_df = rotate_data_by_crop_calendar(rs_df, crop_cal_df)
rs_df = rs_df[["loc_id", "original_date", "new_year", "date", "fapar"]]
print(rs_df.head(40))
=======
#%%
# Decide spin-up time
# def start_date(df, spinup=90):
#     sel_df = df[(df['obs_date'] >= df['planting_date']- pd.Timedelta(days=spinup)) & (df['obs_date'] <= df['harvest_date'])]
#     return(sel_df)

# test = start_date(rotated_df)

#%%
#Change the path to the location of the data

rs_path_us = "../sample_data/data_US/county_data/REMOTE_SENSING_COUNTY_US.csv"
cc_path_us = "../sample_data/data_US/CROP_CALENDAR_COUNTY_US.csv"

#%%
rs_df_us = pd.read_csv(rs_path_us, header=0)
crop_cal_df_us = pd.read_csv(cc_path_us, header=0)

#%%
if ("harvest_date" not in rs_df_us.columns):
    crop_cal_df = pd.read_csv(cc_path_us, header=0)
    sel_cols = ["loc_id", "planting_doy", "maturity_doy"]
    crop_cal_df_us = crop_cal_df_us.astype({"planting_doy" : int, "maturity_doy" : int})
    rs_df_us = merge_with_crop_calendar(rs_df_us, crop_cal_df_us[sel_cols])

#%%
# Uncomment for debugging
# rs_df = rs_df[rs_df["loc_id"] == "US-19-001"]
# sel_cols = ["loc_id", "year", "dekad", "fapar", "planting_date", "harvest_date", "date"]
# rs_df = rs_df[sel_cols]

#%%
# print(rs_df.head(10))
# print(rs_df.dtypes)
rs_df_rotated_us = rotate_data_by_crop_calendar(rs_df_us)
#print(rs_df_rotated.head(10))
# print(rs_df_rotated.dtypes)

#%%
# For france wheat

rs_path_fr = "../sample_data/data_FR/REMOTE_SENSING_NUTS3_FR.csv"
cc_path_fr = "../sample_data/data_FR/CROP_CALENDAR_NUTSID_wheat_FR.csv"

#%%
rs_df_fr = pd.read_csv(rs_path_fr, header=0)
crop_cal_df_fr = pd.read_csv(cc_path_fr, header=0)

#%%
## The location ID in crop calendar (from France shapefile) and remote sensing data don't match.

if ("harvest_date" not in rs_df_fr.columns):
    crop_cal_df_fr = pd.read_csv(cc_path_fr, header=0)
    sel_cols = ["loc_id", "planting_doy", "maturity_doy"]
    crop_cal_df_fr = crop_cal_df_fr.astype({"planting_doy" : int, "maturity_doy" : int})
    rs_df_fr = merge_with_crop_calendar(rs_df_fr, crop_cal_df_fr[sel_cols])


# %%
>>>>>>> e042c138
<|MERGE_RESOLUTION|>--- conflicted
+++ resolved
@@ -73,22 +73,6 @@
 def merge_with_crop_calendar(df, crop_cal_df):
     df = df.merge(crop_cal_df, on=["loc_id"])
     df["planting_date"] = df.apply(lambda r: doy_to_date(r["planting_doy"], r["year"]),
-<<<<<<< HEAD
-                                   axis=1)
-    df["harvest_date"] = df.apply(lambda r: doy_to_date(r["maturity_doy"], r["year"]),
-                                  axis=1)
-    df["date"] = df.apply(lambda r: dekad_to_date(r["dekad"], r["year"]),
-                          axis=1)
-
-    return df
-
-def rotate_data_by_crop_calendar(df, crop_cal_df):
-    crop_cal_cols = ["loc_id", "planting_doy", "maturity_doy"]
-    crop_cal_df = crop_cal_df.astype({"planting_doy" : int, "maturity_doy" : int})
-    df = merge_with_crop_calendar(df, crop_cal_df[crop_cal_cols])
-
-    df["new_year"] = np.where(df["date"] > df["harvest_date"],
-=======
                                         axis=1)
     df["harvest_date"] = df.apply(lambda r: doy_to_date(r["maturity_doy"], r["year"]),
                                         axis=1)
@@ -101,7 +85,6 @@
 def rotate_data_by_crop_calendar(df, spinup=90):
     # The next new year starts right after this year's harvest.
     df["new_year"] = np.where(df["obs_date"] > df["harvest_date"],
->>>>>>> e042c138
                               df["year"] + 1,
                               df["year"])
     df = df.astype({"harvest_date" : str})
@@ -121,13 +104,6 @@
     df = df[(df['obs_date'] >= df['planting_date']- pd.Timedelta(days=spinup)) & (df['obs_date'] <= df['harvest_date'])]
     return df
 
-<<<<<<< HEAD
-rs_df = pd.read_csv("data/data_US/county_data/REMOTE_SENSING_COUNTY_US.csv", header=0)
-crop_cal_df = pd.read_csv("data/data_US/CROP_CALENDAR_COUNTY_US.csv", header=0)
-rs_df = rotate_data_by_crop_calendar(rs_df, crop_cal_df)
-rs_df = rs_df[["loc_id", "original_date", "new_year", "date", "fapar"]]
-print(rs_df.head(40))
-=======
 #%%
 # Decide spin-up time
 # def start_date(df, spinup=90):
@@ -186,5 +162,4 @@
     rs_df_fr = merge_with_crop_calendar(rs_df_fr, crop_cal_df_fr[sel_cols])
 
 
-# %%
->>>>>>> e042c138
+# %%