import pandas as pd
import numpy as np

<<<<<<< HEAD
=======
import config
>>>>>>> 87519dd6
from config import KEY_LOC, KEY_YEAR, KEY_TARGET, KEY_DATES


class Dataset:
    def __init__(
        self,
        data_target: pd.DataFrame = None,
        data_inputs: list = None,
    ):
        """
        Dataset class for regional yield forecasting

        Targets/inputs are provided using properly formatted pandas dataframes.

        :param data_target: pandas.DataFrame that contains yield statistics
                            Dataframe should meet the following requirements:
                                - The column containing yield targets should be named properly
                                  Expected column name is stored in `config.KEY_TARGET`
                                - The dataframe is indexed by (location id, year) using the correct naming
                                  Expected names are stored in `config.KEY_LOC`, `config.KEY_YEAR`, resp.
        :param data_inputs: list of pandas.Dataframe objects each containing inputs
                            Dataframes should meet the following requirements:
                                - inputs are assumed to be numeric
                                - Columns should be named by their respective feature names
                                - Dataframes cannot have overlapping column (i.e. feature) names
                                - Each dataframe can be indexed in three different ways:
                                    - By location only -- for static location inputs
                                    - By location and year -- for yearly occurring inputs
                                    - By location, year, and some extra level assumed to be temporal (e.g. daily,
                                      dekadal, ...)
                                  The index levels should be named properly, i.e.
                                    - `config.KEY_LOC` for the location
                                    - `config.KEY_YEAR` for the year
                                    - the name of the extra optional temporal level is ignored and has no requirement
        """
        # If no data is given, create an empty dataset
        if data_target is None:
            data_target = self._empty_df_target()
        if data_inputs is None:
            data_inputs = list()

        # Validate input data
        assert self._validate_dfs(data_target, data_inputs)

        self._df_y = data_target
        self._dfs_x = list(data_inputs)

        # Sort all data for faster lookups
        self._df_y.sort_index(inplace=True)
        for df in self._dfs_x:
            df.sort_index(inplace=True)

        # Bool value that specifies whether missing data values are allowed
        # For now always set to False
        self._allow_incomplete = False

    @staticmethod
    def load(name: str) -> "Dataset":
        if name == "test_maize":
            from datasets.configured import load_dfs_test_maize

            df_y, dfs_x = load_dfs_test_maize()
            return Dataset(
                df_y,
                dfs_x,
            )

        if name == "test_maize_us":
            from datasets.configured import load_dfs_test_maize_us

            df_y, dfs_x = load_dfs_test_maize_us()
            return Dataset(
                df_y,
                dfs_x,
            )

        if name == "test_maize_fr":
            from datasets.configured import load_dfs_test_maize_fr

            df_y, dfs_x = load_dfs_test_maize_fr()
            return Dataset(
                df_y,
                dfs_x,
            )

        if name == "test_softwheat_nl":
            from datasets.configured import load_dfs_test_softwheat_nl

            df_y, dfs_x = load_dfs_test_softwheat_nl()
            return Dataset(
                df_y,
                dfs_x,
            )

        raise Exception(f'Unrecognized dataset name "{name}"')

    @property
    def years(self) -> set:
        """
        Obtain a set containing all years occurring in the dataset
        """
        return set([year for _, year in self._df_y.index.values])

    @property
    def location_ids(self) -> set:
        """
        Obtain a set containing all location ids occurring in the dataset
        """
        return set([loc for loc, _ in self._df_y.index.values])

    @property
    def feature_names(self) -> set:
        """
        Obtain a set containing all feature names
        """
        return set.union(*[set(df.columns) for df in self._dfs_x])

    def targets(self) -> np.array:
        """
        Obtain an numpy array of targets or labels
        """
        return self._df_y[KEY_TARGET].values

    def indices(self) -> list:
        return self._df_y.index.values

    def __getitem__(self, index) -> dict:
        """
        Get a single data point in the dataset

        Data point is returned as a dict

        :param index: index for accessing the data. Can be an int or the (location, year) that specify the data
        :return:
        """
        # Index is either integer or tuple of (year, location)
        if isinstance(index, int):
            sample_y = self._df_y.iloc[index]
            loc_id, year = sample_y.name

        elif isinstance(index, tuple):
            assert len(index) == 2
            loc_id, year = index
            sample_y = self._df_y.loc[index]

        else:
            raise Exception(f"Unsupported index type {type(index)}")

        # Get the target label for the specified sample
        sample = {
            KEY_YEAR: year,
            KEY_LOC: loc_id,
            KEY_TARGET: sample_y[KEY_TARGET],
        }

        # Get feature data corresponding to the label
        data_x = self._get_feature_data(loc_id, year)
        # Merge label and feature data
        sample = {**data_x, **sample}

        return sample

    def __len__(self) -> int:
        """
        Get the number of samples in the dataset
        """
        return len(self._df_y)

    def __iter__(self):
        """
        Iterate through the samples in the dataset
        """
        for i in range(len(self)):
            yield self[i]

    def _get_feature_data(self, loc_id: int, year: int) -> dict:
        """
        Helper function for obtaining feature data corresponding to some index
        :param loc_id: location index value
        :param year: year index value
        :return: a dict containing all feature data corresponding to the specified index
        """
        data = {
<<<<<<< HEAD
            KEY_DATES: dict(),
        }

=======
            config.KEY_DATES: dict(),
        }
>>>>>>> 87519dd6
        # For all feature dataframes
        for df in self._dfs_x:
            # Check in which category the dataframe fits:
            #   (1) static data -- indexed only by location
            #   (2) yearly data -- indexed by (location, year)
            #   (3) yearly temporal data -- indexed by (location, year, "some extra temporal level")
            n_levels = len(df.index.names)
            assert (
                1 <= n_levels <= 3
            )  # Make sure the dataframe fits one of the categories

            # (1) static data
            if n_levels == 1:
                if self._allow_incomplete:
                    # If value is missing, skip this feature
                    if loc_id not in df.index:
                        continue

                data = {
                    **df.loc[loc_id].to_dict(),
                    **data,
                }

            # (2) yearly data
            if n_levels == 2:
                if self._allow_incomplete:
                    # If value is missing, skip this feature
                    if (loc_id, year) not in df.index:
                        continue

                data = {
                    **df.loc[loc_id, year].to_dict(),
                    **data,
                }

            # (3) yearly temporal data
            if n_levels == 3:
                # Select data matching the location and year
                df_loc = df.xs((loc_id, year), drop_level=True)

                if self._allow_incomplete and len(df_loc) == 0:
                    # If value is missing, skip this feature
                    continue

                # Data in temporal dimension is assumed to be sorted
                # Obtain the values contained in the filtered dataframe
                data_loc = {key: df_loc[key].values for key in df_loc.columns}
                dates = {key: df_loc.index.values for key in df_loc.columns}

                dates = {key: df_loc.index.values for key in df_loc.columns}

                data = {
                    **data_loc,
                    **data,
                }
<<<<<<< HEAD
                data[KEY_DATES] = {
                    **dates,
                    **data[KEY_DATES],
=======
                data[config.KEY_DATES] = {
                    **dates,
                    **data[config.KEY_DATES],
>>>>>>> 87519dd6
                }

        return data

    @staticmethod
    def _empty_df_target() -> pd.DataFrame:
        """
        Helper function that creates an empty (but rightly formatted) dataframe for yield statistics
        """
        df = pd.DataFrame(
            index=pd.MultiIndex.from_arrays(([], []), names=[KEY_LOC, KEY_YEAR]),
            columns=[KEY_TARGET],
        )
        return df

    @staticmethod
    def _validate_dfs(df_y: pd.DataFrame, dfs_x: list) -> bool:
        """
        Helper function that implements some checks on whether the input dataframes are correctly formatted

        :param df_y: dataframe containing yield statistics
        :param dfs_x: list of dataframes each containing feature data
        :return: a bool indicating whether the test has passed
        """

        # TODO -- more checks are to be implemented
        #   - Correct column names
        #   - Correct index names
        #   - Missing data

        # Make sure columns are named properly
        if len(dfs_x) > 0:
            column_names = set.union(*[set(df.columns) for df in dfs_x])
            assert KEY_LOC not in column_names
            assert KEY_YEAR not in column_names
            assert KEY_TARGET not in column_names
            assert KEY_DATES not in column_names

        # Make sure there are no overlaps in feature names
        if len(dfs_x) > 1:
            assert len(set.intersection(*[set(df.columns) for df in dfs_x])) == 0

        return True

    @staticmethod
    def _filter_df_on_index(df: pd.DataFrame, keys: list, level: int):
        """
        Helper method for filtering a dataframe based on the occurrence of certain values in a specified index

        :param df: the dataframe that should be filtered
        :param keys: the values on which it should filter
        :param level: the index level in which samples should be filtered
        :return: a filtered dataframe
        """
        if not isinstance(df.index, pd.MultiIndex):
            return df.loc[keys]
        else:
            return pd.concat(
                [df.xs(key, level=level, drop_level=False) for key in keys]
            )

    @staticmethod
    def _split_df_on_index(df: pd.DataFrame, split: tuple, level: int):
        df.sort_index(inplace=True)

        keys1, keys2 = split

        df_1 = Dataset._filter_df_on_index(df, keys1, level)
        df_2 = Dataset._filter_df_on_index(df, keys2, level)

        return df_1, df_2

    def split_on_years(self, years_split: tuple) -> tuple:
        """
        Create two new datasets based on the provided split in years

        :param years_split: tuple e.g ([2012, 2014], [2013, 2015])
        :return: two data sets
        """
        data_dfs1 = []
        data_dfs2 = []
        for src_df in self._dfs_x:
            n_levels = len(src_df.index.names)
            if (n_levels) >= 2:
                src_df_1, src_df_2 = self._split_df_on_index(
                    src_df, years_split, level=1
                )
            else:
                src_df_1 = src_df.copy()
                src_df_2 = src_df.copy()
            data_dfs1.append(src_df_1)
            data_dfs2.append(src_df_2)

        df_y_1, df_y_2 = self._split_df_on_index(self._df_y, years_split, level=1)
        return (
            Dataset(
                data_target=df_y_1,
                data_inputs=data_dfs1,
            ),
            Dataset(
                data_target=df_y_2,
                data_inputs=data_dfs2,
            ),
        )<|MERGE_RESOLUTION|>--- conflicted
+++ resolved
@@ -1,10 +1,6 @@
 import pandas as pd
 import numpy as np
 
-<<<<<<< HEAD
-=======
-import config
->>>>>>> 87519dd6
 from config import KEY_LOC, KEY_YEAR, KEY_TARGET, KEY_DATES
 
 
@@ -188,14 +184,8 @@
         :return: a dict containing all feature data corresponding to the specified index
         """
         data = {
-<<<<<<< HEAD
             KEY_DATES: dict(),
         }
-
-=======
-            config.KEY_DATES: dict(),
-        }
->>>>>>> 87519dd6
         # For all feature dataframes
         for df in self._dfs_x:
             # Check in which category the dataframe fits:
@@ -251,15 +241,9 @@
                     **data_loc,
                     **data,
                 }
-<<<<<<< HEAD
                 data[KEY_DATES] = {
                     **dates,
                     **data[KEY_DATES],
-=======
-                data[config.KEY_DATES] = {
-                    **dates,
-                    **data[config.KEY_DATES],
->>>>>>> 87519dd6
                 }
 
         return data
