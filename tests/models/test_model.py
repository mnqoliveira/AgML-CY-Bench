--- conflicted
+++ resolved
@@ -9,7 +9,6 @@
 from config import PATH_DATA_DIR
 
 
-<<<<<<< HEAD
 def get_model_predictions(model, sel_county, sel_year):
     test_data = {
         "COUNTY_ID": sel_county,
@@ -19,8 +18,6 @@
     return model.predict_item(test_data)
 
 
-=======
->>>>>>> 3353e0b1
 def test_average_yield_model():
     model = AverageYieldModel(group_cols=["COUNTY_ID"], label_col="YIELD")
     data_path = os.path.join(PATH_DATA_DIR, "data_US", "county_data")
@@ -31,7 +28,6 @@
     expected_pred = filtered_df["YIELD"].mean()
     model.fit(dataset)
 
-<<<<<<< HEAD
     # test prediction for an existing item
     sel_county = "AL_AUTAUGA"
     sel_year = 2018
@@ -46,9 +42,6 @@
     assert sel_county not in yield_df.index.get_level_values(0)
     expected_pred = yield_df["YIELD"].mean()
     test_preds, _ = get_model_predictions(model, sel_county, sel_year)
-    assert np.round(test_preds[0], 2) == np.round(expected_pred, 2)
-=======
-    test_preds, _ = model.predict_item(test_data)
     assert np.round(test_preds[0], 2) == np.round(expected_pred, 2)
 
 
@@ -88,5 +81,4 @@
     }
     model.fit(train_dataset, **fit_params)
     test_preds, _ = model.predict(test_dataset)
-    assert test_preds.shape[0] == len(test_dataset)
->>>>>>> 3353e0b1
+    assert test_preds.shape[0] == len(test_dataset)