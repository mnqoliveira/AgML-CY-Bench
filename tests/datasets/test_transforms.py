--- conflicted
+++ resolved
@@ -1,30 +1,13 @@
-<<<<<<< HEAD
 from cybench.datasets.dataset import Dataset
 from cybench.datasets.dataset_torch import TorchDataset
 from cybench.datasets.transforms import (
-    transform_ts_features_to_dekadal,
-    transform_stack_ts_static_features,
-=======
-from datasets.dataset import Dataset
-from datasets.dataset_torch import TorchDataset
-from datasets.transforms import (
     transform_ts_inputs_to_dekadal,
     transform_stack_ts_static_inputs,
->>>>>>> d7f2cc24
 )
 
-from config import TIME_SERIES_PREDICTORS
+from cybench.config import TIME_SERIES_PREDICTORS
 
 
-<<<<<<< HEAD
-# def test_transforms():
-#    train_dataset = Dataset.load("maize_NL")
-#    train_dataset = TorchDataset(train_dataset)
-#    batch = [train_dataset[i] for i in range(16)]
-#    batch = TorchDataset.collate_fn(batch).copy()
-#    transforms = [transform_ts_features_to_dekadal, transform_stack_ts_static_features]
-#    for transform in transforms: batch = transform(batch)
-=======
 def test_transforms():
     train_dataset = Dataset.load("maize_NL")
     min_date = train_dataset.min_date
@@ -42,5 +25,4 @@
                 if num_dekads is None:
                     num_dekads = batch[ft_key].shape[1]
                 else:
-                    assert batch[ft_key].shape[1] == num_dekads
->>>>>>> d7f2cc24
+                    assert batch[ft_key].shape[1] == num_dekads