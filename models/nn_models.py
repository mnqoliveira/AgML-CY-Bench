--- conflicted
+++ resolved
@@ -16,7 +16,6 @@
 
 
 class BaseNNModel(BaseModel, nn.Module):
-<<<<<<< HEAD
     def __init__(self, **kwargs):
         super(BaseModel, self).__init__()
         super(nn.Module, self).__init__()
@@ -93,44 +92,17 @@
             val_dataset: Dataset = None,
             val_fraction: float = 0.1,
             val_every_n_epochs: int = 1,
-
             num_epochs: int = 1,
             batch_size: int = 10,
-
             loss_fn: callable = None,
             loss_kwargs: dict = None,
-
             optim_fn: callable = None,
             optim_kwargs: dict = None,
-
             scheduler_fn: callable = None,
             scheduler_kwargs: dict = None,
-
             device: str = None,
 
              **fit_params):
-=======
-    def __init__(self, *args, **kwargs):
-        super(BaseModel, self).__init__()
-        super(nn.Module, self).__init__()
-
-    def fit(
-        self,
-        train_dataset: Dataset,
-        val_fraction: float = 0.1,
-        val_every_n_epochs: int = 1,
-        num_epochs: int = 1,
-        batch_size: int = 10,
-        loss_fn: callable = None,
-        loss_kwargs: dict = None,
-        optim_fn: callable = None,
-        optim_kwargs: dict = None,
-        scheduler_fn: callable = None,
-        scheduler_kwargs: dict = None,
-        device: str = None,
-        **fit_params,
-    ):
->>>>>>> 87519dd6
         """
         Fit or train the model.
 
@@ -154,15 +126,6 @@
         Returns:
           A tuple containing the fitted model and a dict with additional information.
         """
-<<<<<<< HEAD
-
-        # Set default values 
-        if loss_fn is None: loss_fn = torch.nn.functional.mse_loss
-        if loss_kwargs is None: loss_kwargs = {"reduction": "mean"}
-        if optim_fn is None: optim_fn = torch.optim.Adam
-        if optim_kwargs is None: optim_kwargs = {}
-=======
->>>>>>> 87519dd6
 
         # Set default values
         if loss_fn is None:
@@ -186,7 +149,6 @@
         # Get torchdataset, random val indices and loader
         train_dataset = TorchDataset(train_dataset)
 
-<<<<<<< HEAD
         if val_dataset is not None:
             val_dataset = TorchDataset(val_dataset)
             train_loader = torch.utils.data.DataLoader(train_dataset, batch_size=batch_size, collate_fn=train_dataset.collate_fn, shuffle=True, drop_last=True)
@@ -208,32 +170,6 @@
                                                     sampler=torch.utils.data.SubsetRandomSampler(val_ids),
                                                     collate_fn=train_dataset.collate_fn)
             else: val_loader = None
-        
-=======
-        n = len(train_dataset)
-        n_val = int(n * val_fraction)
-        val_ids = np.random.choice(n, n_val, replace=False).tolist()
-        train_ids = list(set(range(n)) - set(val_ids))
-
-        train_batch_size = min(batch_size, len(train_ids))
-        train_loader = torch.utils.data.DataLoader(
-            train_dataset,
-            batch_size=train_batch_size,
-            sampler=torch.utils.data.SubsetRandomSampler(train_ids),
-            collate_fn=train_dataset.collate_fn,
-        )
-
-        if val_fraction > 0:
-            val_batch_size = min(batch_size, len(val_ids))
-            val_loader = torch.utils.data.DataLoader(
-                train_dataset,
-                batch_size=val_batch_size,
-                sampler=torch.utils.data.SubsetRandomSampler(val_ids),
-                collate_fn=train_dataset.collate_fn,
-            )
-        else:
-            val_loader = None
->>>>>>> 87519dd6
 
         # Load optimizer and scheduler
         optimizer = optim_fn(self.parameters(), **optim_kwargs)
@@ -249,6 +185,15 @@
                 self.feature_means[key] = features.mean()
                 self.feature_sds[key] = features.std()
 
+        # Store training set feature means and sds for normalization
+        self.feature_means = {}
+        self.feature_sds = {}
+        all_train_samples = TorchDataset.collate_fn([train_dataset[i] for i in range(len(train_dataset))])
+        for key, features in all_train_samples.items():
+            if key not in [KEY_TARGET, KEY_LOC, KEY_YEAR]:
+                self.feature_means[key] = features.mean()
+                self.feature_sds[key] = features.std()
+
         # Training loop
         for epoch in range(num_epochs):
             losses = []
@@ -286,12 +231,8 @@
                     f"Epoch {epoch+1}/{num_epochs} | Loss: {loss.item():.4f}"
                 )
 
-<<<<<<< HEAD
 
             if val_loader is not None and (epoch % val_every_n_epochs == 0 or epoch == num_epochs - 1):
-=======
-            if val_loader is not None and (epoch + 1) % val_every_n_epochs == 0:
->>>>>>> 87519dd6
                 self.eval()
 
                 # Validation loop
@@ -322,16 +263,10 @@
                         tqdm_val.set_description(
                             f"Validation Epoch {epoch+1}/{num_epochs} | Loss: {mean_loss:.4f}"
                         )
-<<<<<<< HEAD
-                    
-            if scheduler_fn is not None: scheduler.step()
-        return self, {"train_loss": np.mean(losses), "val_loss": np.mean(val_losses) if val_loader is not None else None}
-=======
 
             if scheduler_fn is not None:
                 scheduler.step()
-        return self, {}
->>>>>>> 87519dd6
+        return self, {"train_loss": np.mean(losses), "val_loss": np.mean(val_losses) if val_loader is not None else None}
 
     def predict_batch(self, X: list, device: str = None, batch_size: int = None):
         """Run fitted model on batched data items.
@@ -395,7 +330,6 @@
             The loaded model.
         """
         return torch.load(model_name)
-<<<<<<< HEAD
     
     
     def _generate_settings(self,
@@ -423,7 +357,15 @@
     
 
 class ExampleLSTM(BaseNNModel):
-    def __init__(self, n_ts_features, n_static_features, hidden_size, num_layers, output_size=1, **kwargs):
+    def __init__(
+        self, 
+        n_ts_features, 
+        n_static_features, 
+        hidden_size, 
+        num_layers, 
+        output_size=1,
+        **kwargs):
+        
         # Add all arguments to init_args to enable model reconstruction in fit method
         kwargs["n_ts_features"] = n_ts_features
         kwargs["n_static_features"] = n_static_features
@@ -431,23 +373,6 @@
         kwargs["num_layers"] = num_layers
         kwargs["output_size"] = output_size
         super().__init__(**kwargs)
-
-=======
-
-
-class ExampleLSTM(BaseNNModel):
-    def __init__(
-        self,
-        n_ts_features,
-        n_static_features,
-        hidden_size,
-        num_layers,
-        output_size=1,
-        *args,
-        **kwargs,
-    ):
-        super().__init__(*args, **kwargs)
->>>>>>> 87519dd6
         self._lstm = nn.LSTM(n_ts_features, hidden_size, num_layers, batch_first=True)
         self._fc = nn.Linear(hidden_size + n_static_features, output_size)
 
