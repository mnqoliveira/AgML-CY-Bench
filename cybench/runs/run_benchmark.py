import os
from collections import defaultdict

import pandas as pd
import torch
from sklearn.linear_model import Ridge
from sklearn.linear_model import Lasso
from sklearn.feature_selection import SelectFromModel
from sklearn.ensemble import RandomForestRegressor

from cybench.config import (
    DATASETS,
    PATH_DATA_DIR,
    PATH_RESULTS_DIR,
    KEY_LOC,
    KEY_YEAR,
)

from cybench.datasets.dataset import Dataset
from cybench.evaluation.eval import evaluate_predictions
from cybench.models.naive_models import AverageYieldModel
from cybench.models.trend_model import TrendModel
from cybench.models.sklearn_model import SklearnModel
from cybench.models.nn_models import ExampleLSTM


_BASELINE_MODEL_CONSTRUCTORS = {
    "AverageYieldModel": AverageYieldModel,
    "LinearTrend": TrendModel,
    "SklearnRidge": SklearnModel,
    "SklearnRF": SklearnModel,
    "LSTM": ExampleLSTM,
}

sklearn_ridge = Ridge(alpha=0.5)
lasso_selector = SelectFromModel(Lasso(), threshold="median")
sklearn_rf = RandomForestRegressor(oob_score=True, n_estimators=100, min_samples_leaf=5)

BASELINE_MODELS = list(_BASELINE_MODEL_CONSTRUCTORS.keys())

_BASELINE_MODEL_INIT_KWARGS = defaultdict(dict)
_BASELINE_MODEL_INIT_KWARGS["LinearTrend"] = {"trend": "linear"}
_BASELINE_MODEL_INIT_KWARGS["SklearnRidge"] = {
    "sklearn_est": sklearn_ridge,
    "ft_selector": lasso_selector,
}

_BASELINE_MODEL_INIT_KWARGS["SklearnRF"] = {"sklearn_est": sklearn_rf}
<<<<<<< HEAD

_BASELINE_MODEL_FIT_KWARGS = defaultdict(dict)
=======
_BASELINE_MODEL_INIT_KWARGS["LSTM"] = {
    "hidden_size": 64,
    "num_layers": 1,
}

_BASELINE_MODEL_FIT_KWARGS = defaultdict(dict)

_BASELINE_MODEL_FIT_KWARGS["SklearnRidge"] = {
    "optimize_hyperparameters": True,
    "select_features": True,
    "param_space": {
        "estimator__alpha": [0.01, 0.1, 1.0, 5.0, 10.0],
        "selector__estimator__alpha": [0.1, 1.0, 5.0],
        "selector__max_features": [20, 25, 30],
    },
}

_BASELINE_MODEL_FIT_KWARGS["SklearnRF"] = {
    "optimize_hyperparameters": True,
    "param_space": {
        "estimator__n_estimators": [50, 100, 500],
    },
}

>>>>>>> 8523f971
_BASELINE_MODEL_FIT_KWARGS["LSTM"] = {
    "device": "cuda" if torch.cuda.is_available() else "cpu",
}


def run_benchmark(
    run_name: str,
    model_name: str = None,
    model_constructor: callable = None,
    model_init_kwargs: dict = None,
    model_fit_kwargs: dict = None,
    baseline_models: list = None,
    dataset_name: str = "maize_NL",
) -> dict:
    """
    Run the AgML benchmark.
    Args:
        run_name (str): The name of the run. Will be used to store log files and model results
        model_name (str): The name of the model. Will be used to store log files and model results
        model_constructor (Callable): The constructor of the model. Will be used to construct the model
        model_init_kwargs (dict): The kwargs used when constructing the model.
        model_fit_kwargs (dict): The kwargs used to fit the model.
        baseline_models (list): A list of names of baseline models to run next to the provided model.
                                If unspecified, a default list of baseline models will be used.
        dataset_name (str): The name of the dataset to load

    Returns:
        a dictionary containing the results of the benchmark
    """
    baseline_models = baseline_models or BASELINE_MODELS
    assert all([name in BASELINE_MODELS for name in baseline_models])

    model_init_kwargs = model_init_kwargs or dict()
    model_fit_kwargs = model_fit_kwargs or dict()

    # Create a directory to store model output

    path_results = os.path.join(PATH_RESULTS_DIR, run_name)
    os.makedirs(path_results, exist_ok=True)

    # Make sure model_name is not already defined
    assert (
        model_name not in BASELINE_MODELS
    ), f"Model name {model_name} already occurs in the baseline"

    model_constructors = {
        **_BASELINE_MODEL_CONSTRUCTORS,
    }

    models_init_kwargs = defaultdict(dict)
    for name, kwargs in _BASELINE_MODEL_INIT_KWARGS.items():
        models_init_kwargs[name] = kwargs

    models_fit_kwargs = defaultdict(dict)
    for name, kwargs in _BASELINE_MODEL_FIT_KWARGS.items():
        models_fit_kwargs[name] = kwargs

    if model_name is not None:
        assert model_constructor is not None
        model_constructors[model_name] = model_constructor
        models_init_kwargs[model_name] = model_init_kwargs
        models_fit_kwargs[model_name] = model_fit_kwargs

    dataset = Dataset.load(dataset_name)

    all_years = sorted(dataset.years)
    for test_year in all_years:
        train_years = [y for y in all_years if y != test_year]
        test_years = [test_year]
        train_dataset, test_dataset = dataset.split_on_years((train_years, test_years))

        labels = test_dataset.targets()

        model_output = {
            KEY_LOC: [loc_id for loc_id, _ in test_dataset.indices()],
            KEY_YEAR: [year for _, year in test_dataset.indices()],
            "targets": labels,
        }

        compiled_results = {}
        for model_name, model_constructor in model_constructors.items():
            model = model_constructor(**models_init_kwargs[model_name])
            model.fit(train_dataset, **models_fit_kwargs[model_name])
            predictions, _ = model.predict(test_dataset)
            # save predictions
            results = evaluate_predictions(labels, predictions)
            compiled_results[model_name] = results

            model_output[model_name] = predictions

        df = pd.DataFrame.from_dict(model_output)
        df.set_index([KEY_LOC, KEY_YEAR], inplace=True)
        df.to_csv(os.path.join(path_results, f"{dataset_name}_year_{test_year}.csv"))

    df_metrics = compute_metrics(run_name, list(model_constructors.keys()))

    return {
        "df_metrics": df_metrics,
    }


def load_results(
    run_name: str,
) -> pd.DataFrame:
    """
    Load saved results for analysis or visualization.
    Args:
        run_name (str): The name of the run. Will be used to store log files and model results

    Returns:
        a pd.DataFrame containing the predictions of benchmark models
    """
    path_results = os.path.join(PATH_RESULTS_DIR, run_name)

    files = [
        f
        for f in os.listdir(path_results)
        if os.path.isfile(os.path.join(path_results, f))
    ]

    # No files, return an empty data frame
    if not files:
        return pd.DataFrame(columns=[KEY_LOC, KEY_YEAR, "targets"])

    df_all = pd.DataFrame()
    for file in files:
        path = os.path.join(path_results, file)
        df = pd.read_csv(path)
        df_all = pd.concat([df_all, df], axis=0)

    return df_all


def get_prediction_residuals(run_name: str, model_names: dict) -> pd.DataFrame:
    """
    Get prediction residuals (i.e., model predictions - labels).
    Args:
        run_name (str): The name of the run. Will be used to store log files and model results
        model_names (dict): A mapping of model name (key) to a shorter name (value)

    Returns:
        a pd.DataFrame containing prediction residuals
    """
    df_all = load_results(run_name)
    if df_all.empty:
        return df_all

    for model_name, model_short_name in model_names.items():
        df_all[model_short_name + "_res"] = df_all[model_name] - df_all["targets"]

    df_all.set_index([KEY_LOC, KEY_YEAR], inplace=True)

    return df_all


def compute_metrics(
    run_name: str,
    model_names: list,
) -> pd.DataFrame:
    """
    Compute evaluation metrics on saved predictions.
    Args:
        run_name (str): The name of the run. Will be used to store log files and model results
        model_names (list) : names of models

    Returns:
        a pd.DataFrame containing evaluation metrics
    """
    df_all = load_results(run_name)
    if df_all.empty:
        return pd.DataFrame(columns=["model", "year"])

    rows = []
    all_years = sorted(df_all[KEY_YEAR].unique())
    for yr in all_years:
        df_yr = df_all[df_all[KEY_YEAR] == yr]
        y_true = df_yr["targets"].values
        for model_name in model_names:
            metrics = evaluate_predictions(y_true, df_yr[model_name].values)
            metrics_row = {
                "model": model_name,
                "year": yr,
            }

            for metric_name, value in metrics.items():
                metrics_row[metric_name] = value

            rows.append(metrics_row)

    df_all = pd.DataFrame(rows)
    df_all.set_index(["model", KEY_YEAR], inplace=True)

    return df_all


def run_benchmark_on_all_data():
    for crop in DATASETS:
        for cn in DATASETS[crop]:
            if os.path.exists(os.path.join(PATH_DATA_DIR, crop, cn)):
                dataset_name = crop + "_" + cn
                # NOTE: using dataset name for now.
                # Load results expects dataset name and run name to be the same.
                # TODO: Update this to handle multiple runs per dataset.
                # run_name = datetime.now().strftime(f"{dataset_name}_%H_%M_%d_%m_%Y.run")
                run_name = dataset_name
                run_benchmark(run_name=run_name, dataset_name=dataset_name)<|MERGE_RESOLUTION|>--- conflicted
+++ resolved
@@ -46,35 +46,8 @@
 }
 
 _BASELINE_MODEL_INIT_KWARGS["SklearnRF"] = {"sklearn_est": sklearn_rf}
-<<<<<<< HEAD
 
 _BASELINE_MODEL_FIT_KWARGS = defaultdict(dict)
-=======
-_BASELINE_MODEL_INIT_KWARGS["LSTM"] = {
-    "hidden_size": 64,
-    "num_layers": 1,
-}
-
-_BASELINE_MODEL_FIT_KWARGS = defaultdict(dict)
-
-_BASELINE_MODEL_FIT_KWARGS["SklearnRidge"] = {
-    "optimize_hyperparameters": True,
-    "select_features": True,
-    "param_space": {
-        "estimator__alpha": [0.01, 0.1, 1.0, 5.0, 10.0],
-        "selector__estimator__alpha": [0.1, 1.0, 5.0],
-        "selector__max_features": [20, 25, 30],
-    },
-}
-
-_BASELINE_MODEL_FIT_KWARGS["SklearnRF"] = {
-    "optimize_hyperparameters": True,
-    "param_space": {
-        "estimator__n_estimators": [50, 100, 500],
-    },
-}
-
->>>>>>> 8523f971
 _BASELINE_MODEL_FIT_KWARGS["LSTM"] = {
     "device": "cuda" if torch.cuda.is_available() else "cpu",
 }
