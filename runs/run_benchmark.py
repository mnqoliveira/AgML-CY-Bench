import os
from collections import defaultdict

import pandas as pd
import torch
from datetime import datetime
from sklearn.linear_model import Ridge

import config
from config import DATASETS, PATH_DATA_DIR, PATH_RESULTS_DIR
from models.model import BaseModel

from datasets.dataset import Dataset

from evaluation.eval import evaluate_model, evaluate_predictions

from models.naive_models import AverageYieldModel
from models.trend_model import TrendModel
from models.sklearn_model import SklearnModel
from models.nn_models import ExampleLSTM


_BASELINE_MODEL_CONSTRUCTORS = {
    "AverageYieldModel": AverageYieldModel,
    "LinearTrend": TrendModel,
    "SklearnRidge": SklearnModel,
    # "SklearnRF" : SklearnModel,
    # "LSTM": ExampleLSTM,
}

sklearn_ridge = Ridge(alpha=0.5)
BASELINE_MODELS = list(_BASELINE_MODEL_CONSTRUCTORS.keys())

_BASELINE_MODEL_INIT_KWARGS = defaultdict(dict)
_BASELINE_MODEL_INIT_KWARGS["LinearTrend"] = {"trend": "linear"}

_BASELINE_MODEL_INIT_KWARGS["SklearnRidge"] = {"sklearn_est": sklearn_ridge}

# _BASELINE_MODEL_INIT_KWARGS["LSTM"] = {
#     "n_ts_features": 9,
#     "n_static_features": 1,
#     "hidden_size": 64,
#     "num_layers": 1,
# }

_BASELINE_MODEL_FIT_KWARGS = defaultdict(dict)
<<<<<<< HEAD
_BASELINE_MODEL_FIT_KWARGS["LSTM"] = {
    "batch_size": 16,
    "num_epochs": 50,
    "device": "cuda" if torch.cuda.is_available() else "cpu",
    "optim_fn": torch.optim.Adam,
    "optim_kwargs": {"lr": 0.0001, "weight_decay": 0.00001},
    "scheduler_fn": torch.optim.lr_scheduler.StepLR,
    "scheduler_kwargs": {"step_size": 1, "gamma": 1},
    "val_fraction": 0.1,
    "val_split_by_year": True,
    "do_early_stopping": True,
    "optimize_hyperparameters": False,
    "param_space": {
        "optim_kwargs": {
            "lr": [0.0001, 0.00001],
            "weight_decay": [0.0001, 0.00001],
        },
    },
    "do_kfold": False,
    "kfolds": 5,
}
=======
# _BASELINE_MODEL_FIT_KWARGS["LSTM"] = {
#     'batch_size': 16,
#     'num_epochs': 50,
#     'device': 'cuda' if torch.cuda.is_available() else 'cpu',
#     'optim_fn': torch.optim.Adam,
#     'optim_kwargs': {"lr": 0.0001, 'weight_decay': 0.00001},
#     'scheduler_fn': torch.optim.lr_scheduler.StepLR,
#     'scheduler_kwargs': {"step_size": 1, "gamma": 1},
#     'val_fraction': 0.1,
#     'val_split_by_year': True,
#     'do_early_stopping': True,


#     'optimize_hyperparameters': False,
#     'param_space': {
#         'optim_kwargs': {
#             "lr": [0.0001, 0.00001],
#             'weight_decay': [0.0001, 0.00001],
#         },
#     },
#     'do_kfold': False,
#     'kfolds': 5,
# }
>>>>>>> dba87dd6


def run_benchmark(
    run_name: str,
    model_name: str = None,
    model_constructor: callable = None,
    model_init_kwargs: dict = None,
    model_fit_kwargs: dict = None,
    baseline_models: list = None,
    dataset_name: str = "maize_NL",
) -> dict:
    """
    Run the AgML benchmark.
    Args:
        run_name (str): The name of the run. Will be used to store log files and model results
        model_name (str): The name of the model. Will be used to store log files and model results
        model_constructor (Callable): The constructor of the model. Will be used to construct the model
        model_init_kwargs (dict): The kwargs used when constructing the model.
        model_fit_kwargs (dict): The kwargs used to fit the model.
        baseline_models (list): A list of names of baseline models to run next to the provided model.
                                If unspecified, a default list of baseline models will be used.
        dataset_name (str): The name of the dataset to load
    Returns:
        a dictionary containing the results of the benchmark
    """
    baseline_models = baseline_models or BASELINE_MODELS
    assert all([name in BASELINE_MODELS for name in baseline_models])

    model_init_kwargs = model_init_kwargs or dict()
    model_fit_kwargs = model_fit_kwargs or dict()

    # Create a directory to store model output

    path_results = os.path.join(PATH_RESULTS_DIR, run_name)
    os.makedirs(path_results, exist_ok=True)

    # Make sure model_name is not already defined
    assert (
        model_name not in BASELINE_MODELS
    ), f"Model name {model_name} already occurs in the baseline"

    model_constructors = {
        **_BASELINE_MODEL_CONSTRUCTORS,
    }

    models_init_kwargs = defaultdict(dict)
    for name, kwargs in _BASELINE_MODEL_INIT_KWARGS.items():
        models_init_kwargs[name] = kwargs

    models_fit_kwargs = defaultdict(dict)
    for name, kwargs in _BASELINE_MODEL_FIT_KWARGS.items():
        models_fit_kwargs[name] = kwargs

    if model_name is not None:
        assert model_constructor is not None
        model_constructors[model_name] = model_constructor
        models_init_kwargs[model_name] = model_init_kwargs
        models_fit_kwargs[model_name] = model_fit_kwargs

    dataset = Dataset.load(dataset_name)

    all_years = dataset.years
    for test_year in all_years:
        train_years = [y for y in all_years if y != test_year]
        test_years = [test_year]
        train_dataset, test_dataset = dataset.split_on_years((train_years, test_years))

        labels = test_dataset.targets()

        model_output = {
            config.KEY_LOC: [loc_id for loc_id, _ in test_dataset.indices()],
            config.KEY_YEAR: [year for _, year in test_dataset.indices()],
            "targets": labels,
        }

        compiled_results = {}
        for model_name, model_constructor in model_constructors.items():
            model = model_constructor(**models_init_kwargs[model_name])
            model.fit(train_dataset, **models_fit_kwargs[model_name])
            predictions, _ = model.predict(test_dataset)
            # save predictions
            results = evaluate_predictions(labels, predictions)
            compiled_results[model_name] = results

            model_output[model_name] = predictions

        df = pd.DataFrame.from_dict(model_output)
        df.set_index([config.KEY_LOC, config.KEY_YEAR], inplace=True)
        df.to_csv(os.path.join(path_results, f"year_{test_year}.csv"))

    df_metrics = _compute_evaluation_results(run_name)

    return {
        "df_metrics": df_metrics,
    }


def _compute_evaluation_results(
    run_name: str,
) -> pd.DataFrame:
    path_results = os.path.join(PATH_RESULTS_DIR, run_name)

    files = [
        f
        for f in os.listdir(path_results)
        if os.path.isfile(os.path.join(path_results, f))
    ]

    rows = []

    for file in files:
        path = os.path.join(path_results, file)

        df = pd.read_csv(path)

        df.set_index([config.KEY_LOC, config.KEY_YEAR], inplace=True)

        years = set(df.index.get_level_values(config.KEY_YEAR))
        assert len(years) == 1  # Every fold is assumed to contain only one year
        year = list(years)[0]

        columns = df.columns

        y_true = df[[columns[0]]].values

        for model_name in columns[1:]:
            y_pred = df[[model_name]].values

            metrics = evaluate_predictions(y_true, y_pred)

            for metric_name, value in metrics.items():
                rows.append(
                    {
                        "model": model_name,
                        "year": year,
                        "metric": metric_name,
                        "value": value,
                    }
                )

    df_all = pd.DataFrame(rows)
    df_all.set_index(["model", "year", "metric"], inplace=True)

    return df_all


def run_benchmark_on_all_data():
    for crop in DATASETS:
        for cn in DATASETS[crop]:
            if os.path.exists(os.path.join(PATH_DATA_DIR, crop, cn)):
                run_name = datetime.now().strftime("cybench_%H_%M_%d_%m_%Y.run")
                run_benchmark(run_name=run_name, dataset_name=crop + "_" + cn)


# run_benchmark_on_all_data()
run_name = datetime.now().strftime("cybench_%H_%M_%d_%m_%Y.run")
run_benchmark(run_name=run_name, dataset_name="maize")<|MERGE_RESOLUTION|>--- conflicted
+++ resolved
@@ -25,7 +25,7 @@
     "LinearTrend": TrendModel,
     "SklearnRidge": SklearnModel,
     # "SklearnRF" : SklearnModel,
-    # "LSTM": ExampleLSTM,
+    "LSTM": ExampleLSTM,
 }
 
 sklearn_ridge = Ridge(alpha=0.5)
@@ -36,15 +36,12 @@
 
 _BASELINE_MODEL_INIT_KWARGS["SklearnRidge"] = {"sklearn_est": sklearn_ridge}
 
-# _BASELINE_MODEL_INIT_KWARGS["LSTM"] = {
-#     "n_ts_features": 9,
-#     "n_static_features": 1,
-#     "hidden_size": 64,
-#     "num_layers": 1,
-# }
+_BASELINE_MODEL_INIT_KWARGS["LSTM"] = {
+    "hidden_size": 64,
+    "num_layers": 1,
+}
 
 _BASELINE_MODEL_FIT_KWARGS = defaultdict(dict)
-<<<<<<< HEAD
 _BASELINE_MODEL_FIT_KWARGS["LSTM"] = {
     "batch_size": 16,
     "num_epochs": 50,
@@ -66,31 +63,6 @@
     "do_kfold": False,
     "kfolds": 5,
 }
-=======
-# _BASELINE_MODEL_FIT_KWARGS["LSTM"] = {
-#     'batch_size': 16,
-#     'num_epochs': 50,
-#     'device': 'cuda' if torch.cuda.is_available() else 'cpu',
-#     'optim_fn': torch.optim.Adam,
-#     'optim_kwargs': {"lr": 0.0001, 'weight_decay': 0.00001},
-#     'scheduler_fn': torch.optim.lr_scheduler.StepLR,
-#     'scheduler_kwargs': {"step_size": 1, "gamma": 1},
-#     'val_fraction': 0.1,
-#     'val_split_by_year': True,
-#     'do_early_stopping': True,
-
-
-#     'optimize_hyperparameters': False,
-#     'param_space': {
-#         'optim_kwargs': {
-#             "lr": [0.0001, 0.00001],
-#             'weight_decay': [0.0001, 0.00001],
-#         },
-#     },
-#     'do_kfold': False,
-#     'kfolds': 5,
-# }
->>>>>>> dba87dd6
 
 
 def run_benchmark(
