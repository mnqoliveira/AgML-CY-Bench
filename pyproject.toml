--- conflicted
+++ resolved
@@ -21,15 +21,10 @@
 pyyaml = "^6.0.1"
 comet-ml = "^3.43.1"
 seaborn = "^0.13.2"
-<<<<<<< HEAD
 tsai = "^0.3.9"
 torch = "^2.2.2"
 pymannkendall = "^1.4.3"
 
-=======
-pymannkendall = "^1.4.3"
->>>>>>> b4b405ba
-
 [build-system]
 requires = ["poetry-core"]
 build-backend = "poetry.core.masonry.api"